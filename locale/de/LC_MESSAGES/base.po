# SOME DESCRIPTIVE TITLE.
# Copyright (C) YEAR ORGANIZATION
# FIRST AUTHOR <EMAIL@ADDRESS>, YEAR.
#
msgid ""
msgstr ""
"Project-Id-Version: PACKAGE VERSION\n"
"POT-Creation-Date: 2024-03-19 15:28+0100\n"
"PO-Revision-Date: YEAR-MO-DA HO:MI+ZONE\n"
"Last-Translator: FULL NAME <EMAIL@ADDRESS>\n"
"Language-Team: LANGUAGE <LL@li.org>\n"
"MIME-Version: 1.0\n"
"Content-Type: text/plain; charset=UTF-8\n"
"Content-Transfer-Encoding: 8bit\n"
"Generated-By: pygettext.py 1.5\n"

#: pages/chatbot_app.py:18
msgid "User"
msgstr "Eingabe"

#: pages/chatbot_app.py:18
msgid "The outputs of the chat assistant may be erroneous - therefore, always check the answers for their accuracy. Remember not to enter any personal information and copyrighted materials."
msgstr "Die Ausgaben des Chat-Assistenten können fehlerhaft sein - überprüfen Sie die Antworten daher unbedingt auf ihre Korrektheit. Denken Sie daran, keine persönlichen Informationen und urheberrechtlich geschützten Materialien einzugeben."

#: src/chatbot_utils.py:131
msgid "Model:"
msgstr "Modell:"

#: src/chatbot_utils.py:141
msgid "**Options**"
msgstr "**Optionen**"

#: src/chatbot_utils.py:143
msgid "Delete Conversation"
msgstr "Konversation löschen"

#: src/chatbot_utils.py:153
msgid "Message"
msgstr "Nachricht"

#: src/chatbot_utils.py:153
msgid "Speaker"
msgstr "Sprecher"

#: src/chatbot_utils.py:159
msgid "Download Conversation"
msgstr "Konversation downloaden"

#: src/chatbot_utils.py:188
msgid "Logout"
msgstr "Abmelden"

#: src/chatbot_utils.py:215
msgid "System prompt"
msgstr "System-Prompt"

#: src/chatbot_utils.py:221
msgid "Restore Original Prompt"
msgstr "Ursprünglichen Prompt wiederherstellen"

#: src/chatbot_utils.py:290
msgid "**Upload Conversation**"
msgstr "**Konversation Hochladen**"

#: src/chatbot_utils.py:290
msgid "Upload Conversation"
msgstr "Konversation hochladen"

#: src/chatbot_utils.py:303
msgid "The uploaded file is missing one or more required columns: 'Speaker', 'Message', 'System prompt'"
msgstr "In der hochgeladenen Datei fehlen eine oder mehrere erforderliche Spalten: 'Sprecher', 'Nachricht', 'System-Prompt'"

#: src/chatbot_utils.py:313
msgid "Successfully uploaded the conversation."
msgstr "Die Konversation wurde erfolgreich hochgeladen."

#: src/chatbot_utils.py:315
msgid "Failed to process the uploaded file. Error: "
msgstr "Die hochgeladene Datei konnte nicht verarbeitet werden. Fehler: "

#: src/chatbot_utils.py:294
msgid "How can I help you?"
msgstr "Wie kann ich Ihnen helfen?"

#: src/chatbot_utils.py:296
msgid "You're using the following OpenAI model:"
msgstr "Sie benutzen das folgende Modell von OpenAI:"

#: src/chatbot_utils.py:301
msgid "Each time you enter information, a system prompt is sent to the chat model by default."
msgstr "Bei jeder Ihrer Eingaben wird standardmäßig ein System-Prompt mit an das Chat-Modell übermittelt."

#: src/chatbot_utils.py:302
msgid "View or edit system prompt"
msgstr "System-Prompt einsehen oder bearbeiten"

#: src/chatbot_utils.py:386
msgid "Generating response..."
msgstr "Antwort wird generiert..."

#: src/chatbot_utils.py:467
msgid "The System Prompt should be a string and not empty."
msgstr "Die System-Prompt sollte eine String und nicht leer sein."

#: src/chatbot_utils.py:1005
msgid "Sorry, I couldn't process that request."
msgstr "Tut mir leid, ich konnte diese Anfrage nicht bearbeiten."

#: start.py:68
msgid "Login with your university credentials."
msgstr "Melden Sie sich mit Ihren Benutzerdaten an."

#: start.py:82
msgid "User name"
msgstr "Benutzername"

#: start.py:87
msgid "Password"
msgstr "Passwort"

#: start.py:90
msgid "Login"
msgstr "Anmelden"

#: start.py:93
msgid "Password incorrect"
msgstr "Passwort falsch"

#: start.py:116
msgid ""
"\n"
"\n"
<<<<<<< HEAD
"# Welcome to {APP_NAME}!\n"
"\n"
"##### {APP_NAME} is an open source-portal of {INSTITUTION}: It allows you to chat with OpenAI's GPT models without submitting personal data to OpenAI during the login process. Please keep in mind that all information you enter within the chat area is submitted to OpenAI.\n"
=======
"# Welcome to the {APP_NAME}!\n"
"\n"
"##### {APP_NAME} is an open source app of {INSTITUTION}: It allows you to chat with OpenAI's GPT models without submitting personal data to OpenAI during the login process. Please keep in mind that all information you enter within the chat area is submitted to OpenAI.\n"
>>>>>>> 0dd13165
"\n"
"##### General legal information can be found in the [Privacy Policy]({DATENSCHUTZ}) and [Legal Notice]({IMPRESSUM}) of {INSTITUTION}.\n"
"\n"
"##### **Login on the sidebar** to enter the chat area.\n"
msgstr ""
"\n"
"\n"
<<<<<<< HEAD
"# Herzlich Willkommen bei {APP_NAME}!\n"
"\n"
"##### {APP_NAME} ist ein Open Source-Portal der {INSTITUTION}: Es ermöglicht Ihnen, mit den GPT-Modellen von OpenAI zu chatten, ohne dass Sie bei der Anmeldung persönliche Daten an OpenAI übermitteln. Bitte beachten Sie jedoch, dass alle Informationen, die Sie im Chat-Bereich eingeben, an OpenAI gesendet werden.\n"
=======
"# Herzlich Willkommen auf dem {APP_NAME}!\n"
"\n"
"##### Dies ist eine Open Source-Anwendung der {INSTITUTION}: Sie ermöglicht es Ihnen, mit den GPT-Modellen von OpenAI zu chatten, ohne dass Sie bei der Anmeldung persönliche Daten an OpenAI übermitteln. Bitte beachten Sie jedoch, dass alle Informationen, die Sie im Chat-Bereich eingeben, an OpenAI gesendet werden.\n"
>>>>>>> 0dd13165
"\n"
"##### Mehr zu den rechtlichen Hintergründen erfahren Sie in den [Datenschutzhinweisen]({DATENSCHUTZ}) und im [Impressum]({IMPRESSUM}) der {INSTITUTION}.\n"
"\n"
"##### Um den Chat-Bereich zu betreten, **melden Sie sich in der Seitenleiste an**.\n"

#: start.py:144
msgid "Logged in!"
msgstr "Eingeloggt!"
<|MERGE_RESOLUTION|>--- conflicted
+++ resolved
@@ -130,15 +130,9 @@
 msgid ""
 "\n"
 "\n"
-<<<<<<< HEAD
-"# Welcome to {APP_NAME}!\n"
-"\n"
-"##### {APP_NAME} is an open source-portal of {INSTITUTION}: It allows you to chat with OpenAI's GPT models without submitting personal data to OpenAI during the login process. Please keep in mind that all information you enter within the chat area is submitted to OpenAI.\n"
-=======
 "# Welcome to the {APP_NAME}!\n"
 "\n"
 "##### {APP_NAME} is an open source app of {INSTITUTION}: It allows you to chat with OpenAI's GPT models without submitting personal data to OpenAI during the login process. Please keep in mind that all information you enter within the chat area is submitted to OpenAI.\n"
->>>>>>> 0dd13165
 "\n"
 "##### General legal information can be found in the [Privacy Policy]({DATENSCHUTZ}) and [Legal Notice]({IMPRESSUM}) of {INSTITUTION}.\n"
 "\n"
@@ -146,15 +140,9 @@
 msgstr ""
 "\n"
 "\n"
-<<<<<<< HEAD
-"# Herzlich Willkommen bei {APP_NAME}!\n"
-"\n"
-"##### {APP_NAME} ist ein Open Source-Portal der {INSTITUTION}: Es ermöglicht Ihnen, mit den GPT-Modellen von OpenAI zu chatten, ohne dass Sie bei der Anmeldung persönliche Daten an OpenAI übermitteln. Bitte beachten Sie jedoch, dass alle Informationen, die Sie im Chat-Bereich eingeben, an OpenAI gesendet werden.\n"
-=======
 "# Herzlich Willkommen auf dem {APP_NAME}!\n"
 "\n"
 "##### Dies ist eine Open Source-Anwendung der {INSTITUTION}: Sie ermöglicht es Ihnen, mit den GPT-Modellen von OpenAI zu chatten, ohne dass Sie bei der Anmeldung persönliche Daten an OpenAI übermitteln. Bitte beachten Sie jedoch, dass alle Informationen, die Sie im Chat-Bereich eingeben, an OpenAI gesendet werden.\n"
->>>>>>> 0dd13165
 "\n"
 "##### Mehr zu den rechtlichen Hintergründen erfahren Sie in den [Datenschutzhinweisen]({DATENSCHUTZ}) und im [Impressum]({IMPRESSUM}) der {INSTITUTION}.\n"
 "\n"
