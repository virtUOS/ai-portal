import json
import os
import time

import pandas as pd
from openai import OpenAI
import streamlit as st
from streamlit import session_state
from streamlit_option_menu import option_menu
from streamlit_cookies_manager import EncryptedCookieManager
from src import menu_utils
from dotenv import load_dotenv

from src.language_utils import initialize_language, language_controls

# Load environment variables
load_dotenv()


class SidebarManager:

    def __init__(self):
        """
        Initialize the SidebarManager instance by setting up session cookies and initializing the language.
        """
        self.cookies = self.initialize_cookies()
        initialize_language()
        st.info(session_state['_']("The outputs of the chat assistant may be erroneous - therefore, "
                                   "always check the answers for their accuracy. Remember not to enter "
                                   "any personal information and copyrighted materials."))
        language_controls()
        self.advanced_model = 'gpt-4o'

    @staticmethod
    def initialize_cookies():
        """
        Initialize cookies for managing user sessions with enhanced security.

        Uses an encrypted cookie manager and detects the Safari browser to handle specific JavaScript-based delays.
        This ensures a smooth user experience across different browsers.
        """
        cookies = EncryptedCookieManager(
            prefix=os.getenv("COOKIES_PREFIX"),
            password=os.getenv("COOKIES_PASSWORD")
        )

        if not cookies.ready():
            st.spinner()
            st.stop()

        return cookies

    def verify_user_session(self):
        """
        Verify the user's session validity. If cookies indicate the session is not yet initiated,
        then redirect the user to the start page.

        This function ensures that unauthorized users are not able to access application sections
        that require a valid session.
        """
        if self.cookies.get("session") != 'in':
            st.switch_page("start.py")

    def initialize_session_variables(self):
        """
        Initialize essential session variables with default values.

        Sets up the initial state for username, model selection, chatbot paths, conversation histories,
        prompt options, etc., essential for the application to function correctly from the start.
        """
        required_keys = {
            'username': 'Anonymous',
            'model_selection': "OpenAI",
            'selected_chatbot_path': [],
            'conversation_histories': {},
            'selected_chatbot_path_serialized': "",
            'prompt_options': menu_utils.load_prompts_from_yaml(),
            'edited_prompts': {},
            'disable_custom': False,
        }

        for key, default_value in required_keys.items():
            if key not in session_state:
                session_state[key] = default_value

    @staticmethod
    def display_logo():
        """
        Display the application logo in the sidebar.

        Utilizes Streamlit columns to center the logo and injects CSS to hide the fullscreen
        button that appears on hover over the logo.
        """
        with st.sidebar:
            col1, col2, col3 = st.columns([1, 2, 1])
            with col2:
                st.image("img/logo.svg", width=100)

                # Gets rid of full screen option for logo image
                hide_img_fs = '''
                <style>
                button[title="View fullscreen"]{
                    visibility: hidden;}
                </style>
                '''

                st.markdown(hide_img_fs, unsafe_allow_html=True)

    @staticmethod
    def load_prompts():
        """
        Load chat prompts based on the selected or default language.

        This method enables dynamic loading of chat prompts to support multi-lingual chatbot interactions.
        If no language is specified in the query parameters, German ('de') is used as the default language.
        """
        language = st.query_params.get('lang', False)
        # Use German language as default
        if not language:
            language = "de"

        """Load chat prompts based on language."""
        session_state['prompt_options'] = menu_utils.load_prompts_from_yaml(language=language)
        

    def logout_and_redirect(self):
        """
        Perform logout operations and redirect the user to the start page.

        This involves resetting cookies and session variables that signify the user's logged-in state,
        thereby securely logging out the user.
        """
        self.cookies["session"] = 'out'
        session_state["password_correct"] = False
        session_state['credentials_checked'] = False
        st.switch_page('start.py')

    def _display_chatbots_menu(self, options, path=[]):
        """
        Recursively display sidebar menu for chatbot selection based on a nested dictionary structure.

        Allows users to navigate and select chatbots in a hierarchical manner, updating the session state
        to reflect the current selection path.

        :param options: A dictionary containing chatbot options and potential sub-options.
        :param path: A list representing the current selection path as the user navigates the menu.
        """
        if isinstance(options, dict) and options:  # Verify options is a dictionary and not empty
            next_level = list(options.keys())

            with st.sidebar:
                choice = option_menu("", next_level,
                                     # icons=['chat-dots'] * len(next_level),
                                     # menu_icon="cast",
                                     default_index=0)

            if choice:
                new_path = path + [choice]
                session_state['selected_chatbot_path'] = new_path
                self._display_chatbots_menu(options.get(choice, {}), new_path)

    def display_sidebar_controls(self):
        """
        Display sidebar controls and settings for chatbot conversations.

        This function performs the following steps:
        1. Loads prompt options to display in the chatbots' menu.
        2. Checks for changes in the selected chatbot path to update the session state accordingly.
        3. Displays model information for the selected model, e.g., OpenAI.
        4. Provides options for the user to interact with the conversation history,
        including deleting and downloading conversations.
        5. Adds custom CSS to stylize the sidebar.
        6. Offers a logout option.
        """
        self._load_and_display_prompts()

        self._update_path_in_session_state()

        self._display_model_information()

        self._show_conversation_controls()

        self._add_custom_css()

        self._logout_option()

    def _load_and_display_prompts(self):
        """
        Load chat prompts from the session state and display them in the chatbots menu in the sidebar.

        This method first loads the prompts by calling the `load_prompts` method and
        then displays the chatbots menu with the loaded prompts using the `_display_chatbots_menu` method.
        """
        self.load_prompts()
        self._display_chatbots_menu(session_state['prompt_options'])

    @staticmethod
    def _update_path_in_session_state():
        """
        Check if the selected chatbot path in the session state has changed and update the serialized path accordingly.

        This static method compares the current selected chatbot path with the serialized chatbot path saved
         in the session.
        If there is a change, it updates the session state with the new serialized path, allowing for tracking
         the selection changes.
        """
        path_has_changed = menu_utils.path_changed(session_state['selected_chatbot_path'],
                                                   session_state['selected_chatbot_path_serialized'])
        if path_has_changed:
            serialized_path = '/'.join(session_state['selected_chatbot_path'])
            session_state['selected_chatbot_path_serialized'] = serialized_path

    def _display_model_information(self):
        """
        Display OpenAI model information in the sidebar if the OpenAI model is the current selection.

        In the sidebar, this method shows the model name and version pulled from environment variables
        if 'OpenAI' is selected as the model in the session state. The model information helps users
        identify the active model configuration.
        """
        with st.sidebar:
            if session_state['model_selection'] == 'OpenAI':
                AIClient.set_accessible_models()

                # Show dropdown when multiple models are available
                index = 0
                if self.advanced_model in session_state['accessible_models']:  # Use most advanced model as default
                    index = session_state['accessible_models'].index(self.advanced_model)

                # Show dropdown when multiple models are available
                if session_state['accessible_models']:
                    model_label = session_state['_']("Model:")
                    st.selectbox(model_label, session_state['accessible_models'],
                                 index=index,
                                 key='selected_model')

    def _show_conversation_controls(self):
        """
        Display buttons for conversation management, including deleting and downloading conversation history,
         in the sidebar.

        This method checks if there is an existing conversation history for the currently selected chatbot path and,
         if so,
        displays options to either delete this history or download it as a CSV file. It leverages the
        `_delete_conversation_button` and `_download_conversation_button` methods to render these options.
        """
        conversation_key = session_state['selected_chatbot_path_serialized']
        with st.sidebar:
            st.markdown("---")
            st.write(session_state['_']("**Options**"))
            col1, col2, col3 = st.columns([1, 1, 1])
            # with st.expander(session_state['_']("**Options**"), expanded=True):
            if conversation_key in session_state['conversation_histories'] and session_state[
                'conversation_histories'][conversation_key]:
                self._delete_conversation_button(col3)
                self._download_conversation_button(col2, conversation_key)
            self._upload_conversation_button(col1, conversation_key)

    @staticmethod
    def _delete_conversation_callback():
        session_state['conversation_histories'][session_state['selected_chatbot_path_serialized']] = []

    def _delete_conversation_button(self, column):
        """
        Render a button in the specified column that allows the user
        to delete the active chatbot's conversation history.

        On button click, this static method removes the conversation history from the session state for the
        current chatbot path and triggers a page rerun to refresh the state.

        :param column: The column in Streamlit where the button should be placed.
        This should be a Streamlit column object.
        """
        column.button("🗑️",
                      on_click=self._delete_conversation_callback,
                      help=session_state['_']("Delete Conversation"))

    def _upload_conversation_button(self, container, conversation_key):
        """
        Renders an upload button in the specified Streamlit container to allow users to upload the conversation
        history from a CSV file. This function invokes another method to process the uploaded file upon the
        button click.

        Parameters:
        - container (st.delta_generator.DeltaGenerator): The Streamlit container (e.g., a sidebar or a column)
          where the upload button will be displayed.
        - conversation_key (str): A unique string identifier for the conversation history to be uploaded. This
          is used to correctly associate the uploaded conversation with its relevant session state.
        """
        if container.button("⬆️", help=session_state['_']("Upload Conversation")):
            self._upload_conversation_file(st, conversation_key)

    @staticmethod
    def _download_conversation_button(container, conversation_key):
        """
        Renders a download button within a specified Streamlit container, allowing users to download their
        conversation history as a CSV file. This method first structures the conversation history into a
        pandas DataFrame, then converts it to CSV format for download.

        Parameters:
        - container (st.delta_generator.DeltaGenerator): The Streamlit container (e.g., a sidebar or a column)
          where the download button will be displayed.
        - conversation_key (str): The key used to identify the conversation history within the session state,
          ensuring the correct conversation history is made downloadable.
        """
        conversation_to_download = session_state['conversation_histories'][conversation_key]
        conversation_df = pd.DataFrame(conversation_to_download,
                                       columns=[session_state['_']('Speaker'),
                                                session_state['_']('Message'),
                                                session_state['_']('System prompt')])
        conversation_csv = conversation_df.to_csv(index=False).encode('utf-8')
        container.download_button("⬇️", data=conversation_csv, file_name="conversation.csv", mime="text/csv",
                                  help=session_state['_']("Download Conversation"))

    @staticmethod
    def _process_uploaded_conversation_file(container, conversation_key):
        """
        Handles the processing of a conversation history file uploaded by the user. Validates the uploaded CSV
        file for required columns, updates the session state with the uploaded conversation, and extracts
        the latest 'System prompt' based on user's message from the uploaded conversation for further processing.

        Parameters:
        - container (st.delta_generator.DeltaGenerator): The Streamlit container displaying status messages
          regarding the uploading process.
        - conversation_key (str): A unique identifier for the conversation history to correctly update the session
          state with the uploaded content.
        """
        if session_state['file_uploader_conversation']:
            try:
                # Read the uploaded CSV file into a DataFrame
                conversation_df = pd.read_csv(session_state['file_uploader_conversation'])

                # Validate necessary columns exist
                required_columns = [session_state['_']('Speaker'),
                                    session_state['_']('Message'),
                                    session_state['_']('System prompt')]
                if not all(column in conversation_df.columns for column in required_columns):
                    container.error(
                        session_state['_']("The uploaded file is missing one or more required columns:"
                                           " 'Speaker', 'Message', 'System prompt'"))
                    return

                # Convert the DataFrame to a list of tuples (converting each row to a tuple)
                conversation_list = conversation_df[required_columns].to_records(index=False).tolist()

                # Update the session state with the uploaded conversation
                session_state['conversation_histories'][conversation_key] = conversation_list

                # Extract the last "System prompt" from a user's message
                # in the uploaded conversation for "edited_prompts"
                user_prompts = [tuple_conv for tuple_conv in conversation_list if tuple_conv[0] ==
                                session_state['USER']]
                if user_prompts:  # Make sure the list is not empty
                    last_user_prompt = user_prompts[-1][2]  # Safely access the last tuple
                    session_state['edited_prompts'][conversation_key] = last_user_prompt
                else:
                    return
                container.success(session_state['_']("Successfully uploaded the conversation."))
                time.sleep(2)
            except Exception as e:
                container.error(session_state['_']("Failed to process the uploaded file. Error: "), e)

    @staticmethod
    def _style_language_uploader():
        lang = 'de'
        if 'lang' in st.query_params:
            lang = st.query_params['lang']

        languages = {
            "en": {
                "instructions": "Drag and drop files here",
                "limits": "Limit 200MB per file",
            },
            "de": {
                "instructions": "Dateien hierher ziehen und ablegen",
                "limits": "Limit 200MB pro Datei",
            },
        }

        hide_label = (
            """
        <style>
            div[data-testid="stFileUploaderDropzoneInstructions"]>div>span {
               visibility:hidden;
            }
            div[data-testid="stFileUploaderDropzoneInstructions"]>div>span::after {
               content:"INSTRUCTIONS_TEXT";
               visibility:visible;
               display:block;
            }
             div[data-testid="stFileUploaderDropzoneInstructions"]>div>small {
               visibility:hidden;
            }
            div[data-testid="stFileUploaderDropzoneInstructions"]>div>small::before {
               content:"FILE_LIMITS";
               visibility:visible;
               display:block;
            }
        </style>
        """.replace("INSTRUCTIONS_TEXT", languages.get(lang).get("instructions"))
            .replace("FILE_LIMITS", languages.get(lang).get("limits"))
        )

        st.markdown(hide_label, unsafe_allow_html=True)

    def _upload_conversation_file(self, container, conversation_key):
        """
        Render a file uploader in the specified container allowing users to upload a conversation history CSV file.

        This static method parses the uploaded CSV file to extract the conversation history and updates the
        session state's conversation history for the current conversation_key with the uploaded data.

        Parameters:
        - container: The Streamlit container (e.g., st.sidebar, st) where the uploader should be placed.
        This should be a Streamlit container object.
        - conversation_key: The key that uniquely identifies the conversation in the session state's
        conversation histories.
        """
        self._style_language_uploader()
        container.file_uploader(session_state['_']("**Upload Conversation**"),
                                type=['csv'],
                                key='file_uploader_conversation',
                                on_change=self._process_uploaded_conversation_file,
                                args=(container, conversation_key)
                                )

    @staticmethod
    def _add_custom_css():
        """
        Inject custom CSS into the sidebar to enhance its aesthetic according to the current theme.

        This static method retrieves the secondary background color from Streamlit's theme options
        and applies custom styles to various sidebar elements, enhancing the user interface.
        """
        color = st.get_option('theme.secondaryBackgroundColor')
        css = f"""
                [data-testid="stSidebarNav"] {{
                    position:absolute;
                    bottom: 0;
                    z-index: 1;
                    background: {color};
                }}
                ... (rest of CSS)
                """
        with st.sidebar:
            st.markdown("---")
            st.markdown(f'<style>{css}</style>', unsafe_allow_html=True)

    def _logout_option(self):
        """
        Display a logout button in the sidebar, allowing users to end their session.

        This method renders a logout button in the sidebar. If clicked, it calls the `logout_and_redirect` method
        to clear session variables and cookies, securely logging out the user and redirecting them to the start page.
        """
        with st.sidebar:
            if st.button(session_state['_']('Logout')):
                self.logout_and_redirect()
            st.write(f"Version: *v1.0.1*")


class ChatManager:

    def __init__(self, user):
        """
        Initializes the ChatManager instance with the user's identifier.

        Parameters:
        - user: A string identifier for the user, used to differentiate messages in the conversation.
        """
        self.client = None
        session_state['USER'] = user

    def set_client(self, client):
        """
        Sets the client for API requests, typically used to interface with chat models.

        Parameters:
        - client: The client instance responsible for handling requests to chat models.
        """
        self.client = client

    @staticmethod
    def _update_edited_prompt():
        """
        Updates the edited prompt in the session state to reflect changes made by the user.
        """
        session_state['edited_prompts'][session_state[
            'selected_chatbot_path_serialized']] = session_state['edited_prompt']

    @staticmethod
    def _restore_prompt():
        """
        Restores the original chatbot prompt by removing any user-made edits from the session state.
        """
        if session_state['selected_chatbot_path_serialized'] in session_state['edited_prompts']:
            del session_state['edited_prompts'][session_state['selected_chatbot_path_serialized']]

    def _display_prompt_editor(self, description):
        """
        Displays an editable text area for the current chatbot prompt, allowing the user to make changes.

        Parameters:
        - description: The default chatbot prompt description which can be edited by the user.
        """
        current_chatbot_path_serialized = session_state['selected_chatbot_path_serialized']
        current_edited_prompt = session_state['edited_prompts'].get(current_chatbot_path_serialized, description)

        st.text_area(session_state['_']("System prompt"),
                     value=current_edited_prompt,
                     on_change=self._update_edited_prompt,
                     key='edited_prompt',
                     label_visibility='hidden')

        st.button("🔄", help=session_state['_']("Restore Original Prompt"), on_click=self._restore_prompt)

    @staticmethod
    def _get_description_to_use(default_description):
        """
        Retrieves and returns the current prompt description for the chatbot, considering any user edits.

        Parameters:
        - default_description: The default description provided for the chatbot's prompt.

        Returns:
        - The current (possibly edited) description to be used as the prompt.
        """
        return session_state['edited_prompts'].get(session_state[
                                                       'selected_chatbot_path_serialized'], default_description)

    @staticmethod
    def _display_conversation(conversation_history, container=None):
        """
        Displays the conversation history between the user and the assistant within the given container or globally.

        Parameters:
        - conversation_history: A list containing tuples of (speaker, message) representing the conversation.
        - container: The Streamlit container (e.g., column, expander) where the messages should be displayed.
          If None, messages will be displayed in the main app area.
        """
        for speaker, message, __ in conversation_history:
            chat_message_container = container if container else st
            if speaker == session_state['USER']:
                chat_message_container.chat_message("user").write(message)
            elif speaker == "Assistant":
                chat_message_container.chat_message("assistant").write(message)

    @staticmethod
    def _get_current_conversation_history():
        """
        Retrieves the current conversation history for the selected chatbot path from the session state.

        Returns:
        - A list representing the conversation history.
        """
        serialized_path = session_state['selected_chatbot_path_serialized']
        if serialized_path not in session_state['conversation_histories']:
            session_state['conversation_histories'][serialized_path] = []
        return session_state['conversation_histories'][serialized_path]

    @staticmethod
    def _is_new_message(current_history, user_message):
        """
        Checks if the last message in history differs from the newly submitted user message.

        Parameters:
        - current_history: The current conversation history.
        - user_message: The newly submitted user message.

        Returns:
        - A boolean indicating whether this is a new unique message submission.
        """
        if (not current_history or current_history[-1][0] != session_state['USER']
                or current_history[-1][1] != user_message):
            return True
        return False

    @staticmethod
    def _update_conversation_history(current_history):
        """
        Updates the session state with the current conversation history.

        This method ensures that the conversation history for the currently selected chatbot path in the session state
        is updated to reflect any new messages or responses that have been added during the interaction.

        Parameters:
        - current_history: The current conversation history, which is a list of tuples. Each tuple contains
          the speaker ('USER' or 'Assistant'), the message, and optionally, the system description or prompt
          accompanying user messages (for user messages only).
        """
        session_state['conversation_histories'][session_state['selected_chatbot_path_serialized']] = current_history

    @staticmethod
    def _append_user_message_to_history(current_history, user_message, description_to_use):
        """
        Appends the user's message to the conversation history in the session state.

        Parameters:
        - current_history: The current conversation history.
        - user_message: The message input by the user.
        - description_to_use: The system description or prompt that should accompany user messages.
        """
        # Adding user message and description to the current conversation
        current_history.append((session_state['USER'], user_message, description_to_use))

    def _process_response(self, current_history, user_message, description_to_use):
        """
        Submits the user message to OpenAI, retrieves the response, and updates the conversation history.

        Parameters:
        - current_history: The current conversation history.
        - user_message: The message input by the user.
        - description_to_use: The current system description or prompt associated with the user message.
        """
        response = self.client.get_response(user_message, description_to_use)
        # Add AI response to the history
        current_history.append(('Assistant', response, ""))

    def _handle_user_input(self, description_to_use):
        """
        Handles the user input: sends the message to OpenAI, prints it, and updates the conversation history.

        Parameters:
        - description_to_use: The current system description or prompt used alongside user messages.
        """
        if user_message := st.chat_input(session_state['USER']):
            current_history = self._get_current_conversation_history()

            # Ensures unique submission to prevent re-running on refresh
            if self._is_new_message(current_history, user_message):
                self._append_user_message_to_history(current_history, user_message, description_to_use)

                # Print user message immediately after getting entered because we're streaming the chatbot output
                with st.chat_message("user"):
                    st.markdown(user_message)

                # Process and display response
                self._process_response(current_history, user_message, description_to_use)
                self._update_conversation_history(current_history)
                st.rerun()

    @staticmethod
    def _fetch_chatbot_description():
        """
        Fetches the description for the current chatbot based on the selected path.

        Returns:
        - A string containing the description of the current chatbot.
        """
        return menu_utils.get_final_description(session_state["selected_chatbot_path"], session_state["prompt_options"])

    @staticmethod
    def _display_openai_model_info():
        """
        Displays information about the current OpenAI model in use.
        """
        using_text = session_state['_']("You're using the following OpenAI model:")
        model_info = f"{using_text} **{session_state['selected_model']}**."
        st.write(model_info)
        st.write(session_state['_']("Each time you enter information,"
                                    " a system prompt is sent to the chat model by default."))

    def _display_chat_interface_header(self):
        """
        Displays headers and model information on the chat interface based on the user's selection.
        """
        st.markdown("""---""")  # Separator for layout
        if (session_state['selected_chatbot_path_serialized'] not in session_state['conversation_histories']
                or not session_state['conversation_histories'][session_state['selected_chatbot_path_serialized']]):
            st.header(session_state['_']("How can I help you?"))
            if session_state['model_selection'] == 'OpenAI':
                self._display_openai_model_info()

    def display_chat_interface(self):
        """
        Displays the chat interface, manages the display of conversation history, and handles user input.

        This method sets up the interface for the chat, including fetching and displaying the system prompt,
        updating session states as necessary, and calling methods to display conversation history and handle user input.
        """
        if 'selected_chatbot_path' in session_state and session_state["selected_chatbot_path"]:

            description = self._fetch_chatbot_description()

            if isinstance(description, str) and len(description.strip()) > 0:

                # Display chat interface header and model information if applicable
                self._display_chat_interface_header()

                with st.expander(label=session_state['_']("View or edit system prompt"), expanded=False):
                    self._display_prompt_editor(description)

                st.markdown("""---""")

                description_to_use = self._get_description_to_use(description)

                # Displays the existing conversation history
                conversation_history = session_state['conversation_histories'].get(session_state[
                                                                                       'selected_chatbot_path_serialized'],
                                                                                   [])
                self._display_conversation(conversation_history)

                # Handles the user's input and interaction with the LLM
                self._handle_user_input(description_to_use)
            else:
                st.error(session_state['_']("The System Prompt should be a string and not empty."))


class AIClient:

    def __init__(self):
        if session_state['model_selection'] == 'OpenAI':

            @st.cache_resource
            def load_openai_data():
                return OpenAI()

            self.client = load_openai_data()
        else:
            pass
            # Add here client initialization for local model
            # For example using OpenLLM as inference server
            # session_state["inference_server_url"] = "http://localhost:3000/v1"
            # self.client = OpenAI(base_url=session_state['inference_server_url'])
            # models = session_state["client"].models.list()
            # self.model = models.data[0].id

    @staticmethod
    def set_accessible_models():
        """
        Get accessible models for the current user
        """
        # Load accessible user models from environment variables
        default_models = json.loads(os.environ['OPENAI_DEFAULT_MODEL'])
        if 'accessible_models' not in session_state and {'USER_ROLES', 'MODELS_PER_ROLE'} <= os.environ.keys():
            user_roles = json.loads(os.environ['USER_ROLES'])
            user_role = user_roles.get(session_state.get('username'))

            models_per_role = json.loads(os.environ['MODELS_PER_ROLE'])
            session_state['accessible_models'] = models_per_role.get(user_role, default_models['models'])

        # Get default model if no configurations found
        if 'accessible_models' not in session_state:
            session_state['accessible_models'] = default_models['models']

    @staticmethod
    def _generate_response(stream):
        """
        Extracts the content from the stream of responses from the OpenAI API.
        Parameters:
            stream: The stream of responses from the OpenAI API.

        """
        print('----------------------Start response----------------------')
        for chunk in stream:
            delta = chunk.choices[0].delta
            if delta:
                chunk_content = chunk.choices[0].delta.content
<<<<<<< HEAD
=======
                print(f" {chunk_content}   -->length: {len(chunk_content) if isinstance(chunk_content,str) else 0}")
>>>>>>> 4e8e0c79
                if isinstance(chunk_content,str):
                    yield chunk_content
                else:
                    continue

    def _concatenate_partial_response(self):
        """
        Concatenates the partial response into a single string.

        Parameters:
            response_type (str): whether the response is a text or a latex expression.
        """
        # The concatenated response.
        str_response = ""
        for i in self.partial_response:
            if isinstance(i, str):
                str_response += i
<<<<<<< HEAD
                
        st.markdown(str_response)
        
=======

        if response_type == 'text':
            st.markdown(str_response)
        elif response_type == 'latex':        
            st.latex(r'''{}'''.format(str_response))
        else:
            raise ValueError("Invalid response type. Please provide a valid response type.")

>>>>>>> 4e8e0c79
        self.special_text = False
        self.partial_response = []
        self.response += str_response

    def get_response(self, prompt, description_to_use):
        """
        Sends a prompt to the OpenAI API and returns the API's response.

        Parameters:
            prompt (str): The user's message or question.
            description_to_use (str): Additional context or instructions to provide to the model.

        Returns:
            str: The response from the chatbot.
        """
        #try:
        # Prepare the full prompt and messages with context or instructions
        messages = self._prepare_full_prompt_and_messages(prompt, description_to_use)

        # Send the request to the OpenAI API
        # Display assistant response in chat message container
        self.response = ""
        # true if the response contains a special text like code block or math expression
        self.special_text = False
        with st.chat_message("assistant"):
            with st.spinner(session_state['_']("Generating response...")):
                stream = self.client.chat.completions.create(
                    model=session_state['selected_model'],
                    messages=messages,
                    stream=True,
                )
                self.partial_response = []

                gen_stream = self._generate_response(stream)
                for chunk_content in gen_stream:
                     # check if the chunk is a code block
                    if chunk_content == '```':
<<<<<<< HEAD
                        self._concatenate_partial_response()
=======
                        self._concatenate_partial_response('text')
>>>>>>> 4e8e0c79
                        self.partial_response.append(chunk_content)
                        self.special_text = True
                        while self.special_text:
                            try:
                                chunk_content = next(gen_stream)
                                self.partial_response.append(chunk_content)
                                if chunk_content == "`\n\n":
                                    # show partial response to the user and keep it  for later use
<<<<<<< HEAD
                                    self._concatenate_partial_response()
=======
                                    self._concatenate_partial_response('text')
>>>>>>> 4e8e0c79
                                    self.special_text = False
                            except StopIteration:
                                break

                    # inline formula or math expression
                    elif  '\\(' in chunk_content:
                        self.partial_response.append(chunk_content.replace('\\(','$'))
<<<<<<< HEAD
                        
=======
>>>>>>> 4e8e0c79
                    elif ')' in chunk_content and '\\' in self.partial_response[-1]:
                            join_str = self.partial_response[-1] + chunk_content   
                            self.partial_response = self.partial_response[:-1]           
                            self.partial_response.append(join_str.replace('\\)','$'))
<<<<<<< HEAD
                           
=======
>>>>>>> 4e8e0c79
                    
                    # block formula or math expression
                    elif  '\\[' in chunk_content:
                        self.partial_response.append(chunk_content.replace('\\[','$$'))
<<<<<<< HEAD
                        
                    elif   ']' in chunk_content and '\\' in self.partial_response[-1]:
                        join_str = self.partial_response[-1] + chunk_content   
                        self.partial_response = self.partial_response[:-1]     
                        self.partial_response.append(join_str.replace('\\]','$$'))
                        
=======
                    elif ']' in chunk_content and '\\' in self.partial_response[-1]:
                        join_str = self.partial_response[-1] + chunk_content   
                        self.partial_response = self.partial_response[:-1]     
                        self.partial_response.append(join_str.replace('\\]','$$'))
>>>>>>> 4e8e0c79
                
                    else:
                        # If the chunk is not a code or math block, append it to the partial response
                        self.partial_response.append(chunk_content)
                        if chunk_content:
                            if '\n' in chunk_content:
                                self._concatenate_partial_response()

            # If there is a partial response left, concatenate it and render it
            if self.partial_response:
                self._concatenate_partial_response()

        return self.response

        #except Exception as e:
        print(f"An error occurred while fetching the OpenAI response: {e}")
        # Optionally, return a default error message or handle the error appropriately.
        return session_state['_']("Sorry, I couldn't process that request.")

    @staticmethod
    def _prepare_full_prompt_and_messages(user_prompt, description_to_use):
        """
        Prepares the full prompt and messages combining user input and additional descriptions.

        Parameters:
            user_prompt (str): The original prompt from the user.
            description_to_use (str): Additional context or instructions to provide to the model.

        Returns:
            list: List of dictionaries containing messages for the chat completion.
        """

<<<<<<< HEAD
        
=======
        # full_instructions_prompt = description_to_use + "\n\n\n" + session_state['formatting_prompts']['Formatting']
>>>>>>> 4e8e0c79
        full_instructions_prompt = description_to_use + "\n\n\n" 
        print(full_instructions_prompt)

        if session_state["model_selection"] == 'OpenAI':
            messages = [{
                'role': "system",
                'content': full_instructions_prompt
            }]
        else:  # Add here conditions for different types of models
            messages = []

        # Add the history of the conversation, ignore the system prompt
        for speaker, message, __ in session_state['conversation_histories'][
                session_state['selected_chatbot_path_serialized']]:
            role = 'user' if speaker == session_state['USER'] else 'assistant'
            messages.append({'role': role, 'content': message})

        # Building the messages with the "system" message based on expertise area
        if session_state["model_selection"] == 'OpenAI':
            messages.append({"role": "user", "content": user_prompt})
        else:
            # Add the description to the current user message to simulate a system prompt.
            # This is for models that were trained with no system prompt: LLaMA/Mistral/Mixtral.
            # Source: https://github.com/huggingface/transformers/issues/28366
            # Maybe find a better solution or avoid any system prompt for these models
            messages.append({"role": "user", "content": full_instructions_prompt + "\n\n" + user_prompt})

        # This method can be expanded based on how you want to structure the prompt
        # For example, you might prepend the description_to_use before the user_prompt
        return messages<|MERGE_RESOLUTION|>--- conflicted
+++ resolved
@@ -69,6 +69,7 @@
         prompt options, etc., essential for the application to function correctly from the start.
         """
         required_keys = {
+            'username': 'Anonymous',
             'username': 'Anonymous',
             'model_selection': "OpenAI",
             'selected_chatbot_path': [],
@@ -756,10 +757,6 @@
             delta = chunk.choices[0].delta
             if delta:
                 chunk_content = chunk.choices[0].delta.content
-<<<<<<< HEAD
-=======
-                print(f" {chunk_content}   -->length: {len(chunk_content) if isinstance(chunk_content,str) else 0}")
->>>>>>> 4e8e0c79
                 if isinstance(chunk_content,str):
                     yield chunk_content
                 else:
@@ -777,20 +774,9 @@
         for i in self.partial_response:
             if isinstance(i, str):
                 str_response += i
-<<<<<<< HEAD
                 
         st.markdown(str_response)
         
-=======
-
-        if response_type == 'text':
-            st.markdown(str_response)
-        elif response_type == 'latex':        
-            st.latex(r'''{}'''.format(str_response))
-        else:
-            raise ValueError("Invalid response type. Please provide a valid response type.")
-
->>>>>>> 4e8e0c79
         self.special_text = False
         self.partial_response = []
         self.response += str_response
@@ -827,12 +813,9 @@
                 gen_stream = self._generate_response(stream)
                 for chunk_content in gen_stream:
                      # check if the chunk is a code block
+                     # check if the chunk is a code block
                     if chunk_content == '```':
-<<<<<<< HEAD
                         self._concatenate_partial_response()
-=======
-                        self._concatenate_partial_response('text')
->>>>>>> 4e8e0c79
                         self.partial_response.append(chunk_content)
                         self.special_text = True
                         while self.special_text:
@@ -841,11 +824,7 @@
                                 self.partial_response.append(chunk_content)
                                 if chunk_content == "`\n\n":
                                     # show partial response to the user and keep it  for later use
-<<<<<<< HEAD
                                     self._concatenate_partial_response()
-=======
-                                    self._concatenate_partial_response('text')
->>>>>>> 4e8e0c79
                                     self.special_text = False
                             except StopIteration:
                                 break
@@ -853,35 +832,22 @@
                     # inline formula or math expression
                     elif  '\\(' in chunk_content:
                         self.partial_response.append(chunk_content.replace('\\(','$'))
-<<<<<<< HEAD
                         
-=======
->>>>>>> 4e8e0c79
                     elif ')' in chunk_content and '\\' in self.partial_response[-1]:
                             join_str = self.partial_response[-1] + chunk_content   
                             self.partial_response = self.partial_response[:-1]           
                             self.partial_response.append(join_str.replace('\\)','$'))
-<<<<<<< HEAD
                            
-=======
->>>>>>> 4e8e0c79
                     
                     # block formula or math expression
                     elif  '\\[' in chunk_content:
                         self.partial_response.append(chunk_content.replace('\\[','$$'))
-<<<<<<< HEAD
                         
                     elif   ']' in chunk_content and '\\' in self.partial_response[-1]:
                         join_str = self.partial_response[-1] + chunk_content   
                         self.partial_response = self.partial_response[:-1]     
                         self.partial_response.append(join_str.replace('\\]','$$'))
                         
-=======
-                    elif ']' in chunk_content and '\\' in self.partial_response[-1]:
-                        join_str = self.partial_response[-1] + chunk_content   
-                        self.partial_response = self.partial_response[:-1]     
-                        self.partial_response.append(join_str.replace('\\]','$$'))
->>>>>>> 4e8e0c79
                 
                     else:
                         # If the chunk is not a code or math block, append it to the partial response
@@ -914,11 +880,7 @@
             list: List of dictionaries containing messages for the chat completion.
         """
 
-<<<<<<< HEAD
         
-=======
-        # full_instructions_prompt = description_to_use + "\n\n\n" + session_state['formatting_prompts']['Formatting']
->>>>>>> 4e8e0c79
         full_instructions_prompt = description_to_use + "\n\n\n" 
         print(full_instructions_prompt)
 
