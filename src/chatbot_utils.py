--- conflicted
+++ resolved
@@ -687,23 +687,7 @@
                 # Display chat interface header and model information if applicable
                 self._display_chat_interface_header()
 
-<<<<<<< HEAD
-                if (session_state['selected_chatbot_path_serialized'] not in session_state['conversation_histories']
-                        or not session_state['conversation_histories'][
-                            session_state['selected_chatbot_path_serialized']]):
-
-                    st.header(session_state['_']("How can I help you?"))
-                    if session_state['model_selection'] == 'OpenAI':
-                        using_text = session_state['_']("You're using the following OpenAI model:")
-                        remember_text = session_state['_']("Remember **not** to enter any "
-                                                           "personal information or copyrighted material.")
-                        st.write(f"{using_text} **{os.getenv('OPENAI_MODEL')}**. {remember_text}")
-
-
-                with st.expander(label="", expanded=False):
-=======
                 with st.expander(label=session_state['_']("View or edit system prompt"), expanded=False):
->>>>>>> 0dd13165
                     self._display_prompt_editor(description)
 
                 st.markdown("""---""")
