--- conflicted
+++ resolved
@@ -1,6 +1,5 @@
 import os
 import json
-import re
 
 import streamlit as st
 from streamlit import session_state
@@ -75,8 +74,6 @@
         if 'accessible_models_extra' not in session_state:
             session_state['accessible_models_extra'] = default_extra_models['models']
 
-<<<<<<< HEAD
-=======
     @staticmethod
     def _generate_response(stream):
         """
@@ -244,7 +241,6 @@
         # For example, you might prepend the description_to_use before the user_prompt
         return messages
 
->>>>>>> 397595a1
     def get_condensed_question(self, user_input: str, chat_history_tuples):
         """
         This function adds context to the user query, by combining it with the chat history
